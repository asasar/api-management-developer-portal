.breadcrumb {
  background-color: transparent;
}

.full-screen {
  position: fixed;
  top: 0;
  bottom: 0;
  left: 0;
  right: 0;
  z-index: 2000;
  background: #fff;
}

.close {
  color: #000;
  font-size: 15px;
}

aside {
  h1 {
    min-width: 200px;
    padding-top: 40px;
    font-size: 15px;
    text-transform: uppercase;
  }
}

.fit {
  position: absolute;
  top: 0;
  left: 0;
  right: 0;
  bottom: 0;
}

.scrollable {
  overflow: auto;
}

.panel {
  padding: 30px;

  .text-attention {
    color: #ff6a7c;
    font-weight: 500;
  }

  .text-muted {
    color: #d1c8b2;
  }

  .row {
    padding: 10px;
    min-height: initial;
  }

  .list-group-item {
    border-top: 1px solid #ccc;
  }

  &.panel-table {
    padding: 10px 20px;
  }

  .nav {
    font-size: .8em;
  }

  &.panel-dark {
    background-color: #fafafa;

    &.panel-highlight {
      background-color: darken(#fafafa, 3%);
    }

    .list-group-item {
      border-top: 1px solid #3b3e4c;
    }

    .form-control {
      font-family: monospace;

      &[readonly] {
        background-color: transparent;
      }

      &:focus {
        box-shadow: 0 0 0 .1rem rgba(227, 253, 0, 0.45);
      }
    }

    .btn {
      padding: 5px 20px;
      font-size: .8rem;
    }

    .btn-primary {
      background-color: #28a745;
      border-color: #28a745;
    }

    .btn-default {
      background-color: transparent;
      background-color: #3f4554;
      color: #dbdfeb;
    }

    .btn-group {
      .btn {
        margin: 0;
      }
    }

    textarea {
      resize: vertical;
      min-height: 100px;
    }

    h3 {
      padding-top: 30px;
    }

    pre {
      background-color: transparent;
    }

    hr {
      border-color: rgba(255, 255, 255, 0.1);
    }

    file-input {
      display: flex;
      width: 100%;

      .btn-group {
        width: 100%;
      }

      .form-control {
        flex: 1;
      }
    }
  }
}

.snap {
  &.snap-top {
    position: sticky;
    top: 0;
  }
}

pre {
  font-family: monospace;
  padding: 10px;
  border-radius: .25em;
  font-size: .8em;
  word-break: break-all;
  word-wrap: break-word;
  white-space: pre-wrap;
}

[data-method]:before {
  display: inline-block;
  font-size: .8em;
  /* font-family: Menlo,Monaco,Consolas,"Courier New",monospace; */
  font-weight: 700;
  border: 1px solid;
  border-radius: 4px;
  padding: 2px 10px;
  margin-right: 5px;
}

[data-method*="GET"]:before {
  content: "GET";
  color: #038a00;
  border-color: #038a00;
}

[data-method*="POST"]:before {
  content: "POST";
  color: #0000ff;
}

[data-method*="DELETE"]:before {
  content: "DEL";
  color: #d04040;
}

[data-method*="PUT"]:before {
  content: "PUT";
  color: #876344;
}

[data-method*="HEAD"]:before,
[data-method*="PATCH"]:before {
  content: "PATCH";
  color: #696a6b;
}

[data-method*="OPTIONS"]:before {
  content: "OPT";
  color: #696a6b;
}

[data-method*="HEAD"]:before {
  content: "HEAD";
  color: #696a6b;
}

[data-method*="LINK"]:before {
  content: "LINK";
  color: #696a6b;
}

[data-method*="TRACE"]:before {
  content: "TRACE";
  color: #696a6b;
}

[data-code^="2"] {
  color: #13c20f;
}

[data-code^="3"] {
  color: #2392f7;
}

[data-code^="4"] {
  color: #ff9000;
}

[data-code^="5"] {
  color: #e30012;
}

.nav-link {
  &.active {
    border-bottom: 2px solid #ff6a7c;
  }
}

.monospace {
  font-family: monospace;
}

.detachable-right {
  width: 100%;
  position: fixed;
  top: 0;
  bottom: 0;
  right: 0;
  z-index: 1000;
  @media (min-width: $breakpoint-md) {
    max-width: 500px;
  }

}

operation-console {
  height: 100%;
}

.collapsible {
  display: none;
  @media (min-width: $breakpoint-lg) {
    display: block;
    margin-left: 100px;
  }
}

.apis-section {
  padding: 0;

  & > .container,
  & > .container-fluid {
    & > .row {
      padding: 0;

      & > .col {
        padding: 0;
      }
    }
  }
}

.operation-header {
  display: flex;
  justify-content: space-between;

  .operation-name {
    margin: 0;
    padding: 0;
  }

  .open-console-btn {
    margin-left: 10px;
    font-size: .8em;
    font-weight: 700;
    border: none;
    border-radius: 4px;
    transition-duration: .4s;
    height: 30px;
    background-color: #28a745;
    color: white;
    cursor: pointer;
    white-space: nowrap;

    &:hover {
      color: #28a745;
      background-color: white;
    }
  }
}

.operation-content {
  margin-top: 20px;
}

.operation-name {
  white-space: normal;
}

.download-api {
  margin-left: 20px;
}

.apis-dropdown {
  margin: 10px 20px;
}

.apis-tiles {
  a,
  a:active,
  a:focus,
  a:hover {
    text-decoration: none;
    color: inherit;
  }

  .card {
    float: left;
    overflow: hidden;
    width: 300px;
    height: 250px;

  }
}

.tile {
<<<<<<< HEAD
  margin: 20px 0 1em;
  overflow: hidden;
=======
    margin: 1em 0;
    overflow: hidden;
>>>>>>> d4f74616
}

.tile.tile-content {
  margin: 0;
}

.line-clamp {
<<<<<<< HEAD
  text-align: justify;
  display: -webkit-box;
  -webkit-line-clamp: 3;
  -webkit-box-orient: vertical;
=======
    text-align: left; 
>>>>>>> d4f74616
}

api-details,
api-list,
operation-details,
operation-list,
product-details,
product-list {
  flex-basis: 100%;
  max-width: 100%;
}

operation-console {
  background: #2c2f3e;
}<|MERGE_RESOLUTION|>--- conflicted
+++ resolved
@@ -349,13 +349,8 @@
 }
 
 .tile {
-<<<<<<< HEAD
-  margin: 20px 0 1em;
-  overflow: hidden;
-=======
     margin: 1em 0;
     overflow: hidden;
->>>>>>> d4f74616
 }
 
 .tile.tile-content {
@@ -363,14 +358,7 @@
 }
 
 .line-clamp {
-<<<<<<< HEAD
-  text-align: justify;
-  display: -webkit-box;
-  -webkit-line-clamp: 3;
-  -webkit-box-orient: vertical;
-=======
     text-align: left; 
->>>>>>> d4f74616
 }
 
 api-details,
