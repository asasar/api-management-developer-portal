--- conflicted
+++ resolved
@@ -1,6 +1,8 @@
 # Azure API Management developer portal
 
 This repository is managed by the [Microsoft Azure API Management](https://aka.ms/apimrocks) team and contains the source code of the developer portal along with instructions for setting up your own self-hosted version.
+
+If you're looking for **general information** on the new developer portal and its features, please refer to [the Azure update post](https://aka.ms/apimupdates/portalpreview).
 
 If you're looking for **general documentation on the developer portal**, please refer to [Azure documentation](https://aka.ms/apimdocs/portal).
 
@@ -16,21 +18,7 @@
 
 ## <a name="overview"></a> Overview
 
-<<<<<<< HEAD
-If you're looking for **general information** on the new developer portal and its features, please refer to [the Azure update post](https://aka.ms/apimupdates/portalpreview).
-
-If you're looking for **general documentation on the developer portal**, please refer to [Azure documentation](https://aka.ms/apimdocs/portal).
-
-## <a name="implementation"></a> Implementation details
-
-The portal is based on our own fork of the [Paperbits framework](http://paperbits.io/) - a [JAMstack technology](https://jamstack.org/).
-
-We extended the original Paperbits functionality to provide API Management-specific widgets (e.g., a list of APIs, Products). We also implemented a connector to an API Management instance for saving and retrieving content (e.g., pages, configuration, styling).
-
-## <a name="self-hosted"></a> Self-hosted version
-=======
 The new developer portal is based on our own fork of the [Paperbits framework](http://paperbits.io/) - a [JAMstack technology](https://jamstack.org/), which we extended to provide API Management-specific features.
->>>>>>> 6c3af216
 
 You can deploy and self-host it outside of an API Management instance. This approach allows you to edit the portal's codebase and extend the provided core functionality. For  instructions, please refer to [**documentation in the repository's Wiki section**](https://github.com/Azure/api-management-developer-portal/wiki).
 
